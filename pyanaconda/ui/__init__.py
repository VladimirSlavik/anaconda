--- conflicted
+++ resolved
@@ -98,7 +98,6 @@
         """
         raise NotImplementedError
 
-<<<<<<< HEAD
     def getActionClasses(module_pattern, path, hubs, standalone_class):
         standalones = collect(module_pattern, path, lambda obj: issubclass(obj, standalone_class) and \
                               getattr(obj, "preForHub", False) or getattr(obj, "postForHub", False))
@@ -112,7 +111,7 @@
                                         key=lambda obj: obj.priority))
 
         return actionClasses
-=======
+
     def mainExceptionWindow(self, text, exn_file):
         """Return window with the exception and buttons for debugging, bug
            reporting and exitting the installer.
@@ -124,4 +123,3 @@
     def saveExceptionWindow(self, account_manager, signature):
         """Show a window that provides a way to report a bug."""
         raise NotImplementedError
->>>>>>> 86dd8ff7
