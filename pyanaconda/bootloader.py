--- conflicted
+++ resolved
@@ -1420,11 +1420,7 @@
         defaults_file = "%s%s" % (ROOT_PATH, self.defaults_file)
         defaults = open(defaults_file, "w+")
         defaults.write("GRUB_TIMEOUT=%d\n" % self.timeout)
-<<<<<<< HEAD
         defaults.write("GRUB_DISTRIBUTOR=\"$(sed 's, release .*$,,g' /etc/system-release)\"\n")
-=======
-        defaults.write("GRUB_DISTRIBUTOR=\"$(sed 's, release .*$,,g' /etc/system-release)\"")
->>>>>>> db849292
         defaults.write("GRUB_DEFAULT=saved\n")
         if self.console and self.console.startswith("ttyS"):
             defaults.write("GRUB_TERMINAL=\"serial console\"\n")
@@ -1996,9 +1992,6 @@
         # DWL FIXME: resolve the boot device to a StorageDevice from storage
         buf = iutil.execWithCapture("zipl", [],
                                     stderr="/dev/tty5",
-<<<<<<< HEAD
-                                    root=ROOT_PATH)
-=======
                                     root=ROOT_PATH,
                                     fatal=True)
         for line in buf.splitlines():
@@ -2014,8 +2007,6 @@
                     raise BootLoaderError("could not find IPL device")
 
                 self.stage1_device = device
-
->>>>>>> db849292
 
 class SILO(YabootSILOBase):
     name = "SILO"
